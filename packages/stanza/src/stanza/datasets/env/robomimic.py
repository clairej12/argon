--- conflicted
+++ resolved
@@ -26,61 +26,8 @@
     def create_env(self):
 
         from stanza.env.mujoco.robosuite import environments
-        env = environments.create(self.env_name)
-    
-        from stanza.env.mujoco.robosuite import (
-            PositionalControlTransform, PositionalObsTransform
-        )
-        from stanza.env.transforms import ChainedTransform, MultiStepTransform
-        env = ChainedTransform([
-            PositionalControlTransform(),
-            MultiStepTransform(10),
-            PositionalObsTransform()
-        ]).apply(env)
-        return env
+        return environments.create(self.env_name)
 
-def load_robomimic_dataset(task, dataset_type, max_trajectories=None, quiet=False):
-    """
-    Load a RoboMimic dataset for a given task and dataset type.
-
-    all proficient human datasets:
-    ph_tasks = ["lift", "can", "square", "transport", "tool_hang", "lift_real", "can_real", "tool_hang_real"]
-
-    all multi human datasets:
-    mh_tasks = ["lift", "can", "square", "transport"]
-
-<<<<<<< HEAD
-    all machine generated datasets:
-    mg_tasks = ["lift", "can"]
-
-    Returns:
-        env_meta (dict): environment metadata, which should be loaded from demonstration
-                hdf5. Contains 3 keys:
-
-                    :`'env_name'`: name of environment
-                    :`'type'`: type of environment, should be a value in EB.EnvType
-                    :`'env_kwargs'`: dictionary of keyword arguments to pass to environment constructor
-        SequenceData: contains states and actions for all trajectories
-    """
-    job_name = f"robomimic_{task}_{dataset_type}.hdf5"
-    hdf5_path = cache_path("robomimic", job_name)
-    if dataset_type == "ph": # proficient human
-        url = f"http://downloads.cs.stanford.edu/downloads/rt_benchmark/{task}/ph/low_dim_v141.hdf5"
-    elif dataset_type == "mh": # multi human
-        url = f"http://downloads.cs.stanford.edu/downloads/rt_benchmark/{task}/mh/low_dim_v141.hdf5"
-    elif dataset_type == "mg": # machine generated
-        url = f"http://downloads.cs.stanford.edu/downloads/rt_benchmark/{task}/mg/low_dim_dense_v141.hdf5"
-    elif dataset_type == "paired": # paired
-        url = "http://downloads.cs.stanford.edu/downloads/rt_benchmark/can/paired/low_dim_v141.hdf5"
-    else:
-        raise ValueError(f"Unknown dataset type: {dataset_type}")
-    download(hdf5_path,
-        job_name=job_name,
-        url=url,
-        quiet=quiet
-    )
-    return _load_robomimic_hdf5(hdf5_path, max_trajectories)
-=======
 MD5_MAP = {
     ("can", "ph"): "758590f0916079d36fb881bd1ac5196d",
     ("square", "ph"): "ded04e6775389ca11cf77ff250b6d612",
@@ -132,7 +79,6 @@
         hdf5_path.unlink()
     data, env_name = stanza.util.serialize.load_zarr(zarr_path)
     return env_name, data
->>>>>>> f4a01353
 
 ENV_MAP = {
     "PickPlaceCan": "pickplace/can",
