from ..core import Simulator, SystemState, SystemData

from stanza.dataclasses import dataclass

from concurrent.futures.thread import ThreadPoolExecutor
from functools import partial
from typing import Sequence

import mujoco
import jax
import jax.numpy as jnp
import numpy as np
import os
import threading


# the mujoco simulator state is
# the SystemData and qacc_warmstart
@dataclass
class MujocoState:
    data: SystemData
    qacc_warmstart: jax.Array

# Used for the host <-> accelerator calls, the
# minimum state that needs to be passed to mimic simulator state
@dataclass
class MujocoStep:
    time: jax.Array
    qpos: jax.Array
    qvel: jax.Array
    act: jax.Array
    ctrl: jax.Array
    qacc_warmstart: jax.Array

class MujocoSimulator(Simulator[SystemData]):
    def __init__(self, model, threads=os.cpu_count()):
        # store up to 256 MjData objects for this model
        self.model = model
        example_data = mujoco.MjData(self.model)
        example_data = SystemData(np.array(example_data.time),
            example_data.qpos, example_data.qvel, 
            example_data.act, example_data.qacc, example_data.act_dot,
            example_data.xpos, example_data.xquat,
<<<<<<< HEAD
            example_data.actuator_velocity, example_data.cvel,
            example_data.qfrc_bias, example_data.qM
=======
            example_data.site_xpos, None,
            example_data.actuator_velocity, example_data.cvel
>>>>>>> f4a01353
        )
        self.data_structure = jax.tree.map(
            lambda x: jax.ShapeDtypeStruct(x.shape,
                x.dtype if x.dtype != np.float64 else np.float32
            ),
            example_data
        )
        self.buffer_width = self.model.vis.global_.offwidth
        self.buffer_height = self.model.vis.global_.offheight

        self.local_data = threading.local()
        # create an initial MjData object for each thread
        def initializer():
            self.local_data.renderer = None
            self.local_data.data = mujoco.MjData(self.model)
        self.pool = ThreadPoolExecutor(
            max_workers=threads, 
            initializer=initializer
        )

    @property
    def qpos0(self) -> jax.Array:
        return jnp.zeros_like(self.data_structure.qpos)

    @property
    def qvel0(self) -> jax.Array:
        return jnp.zeros_like(self.data_structure.qvel)

    @property
    def act0(self) -> jax.Array:
        return jnp.zeros_like(self.data_structure.act)
    
    @staticmethod
    def _extract_data(data: mujoco.MjData) -> SystemData:
        return SystemData(
            jnp.array(data.time, dtype=jnp.float32),
            jnp.copy(data.qpos.astype(jnp.float32)),
            jnp.copy(data.qvel.astype(jnp.float32)),
            jnp.copy(data.act.astype(jnp.float32)),
            jnp.copy(data.qacc.astype(jnp.float32)),
            jnp.copy(data.act_dot.astype(jnp.float32)),
            jnp.copy(data.xpos.astype(jnp.float32)),
            jnp.copy(data.xquat.astype(jnp.float32)),
            jnp.copy(data.site_xpos.astype(jnp.float32)),
            None,
            jnp.copy(data.actuator_velocity.astype(jnp.float32)),
            jnp.copy(data.cvel.astype(jnp.float32))
        )

    def _step_job(self, step: MujocoStep) -> MujocoState:
        # get the thread-local MjData object
        # copy over the jax arrays
        data = self.local_data.data
        data.time = step.time.item()
        data.qpos[:] = step.qpos
        data.qvel[:] = step.qvel
        data.act[:] = step.act
        data.ctrl[:] = step.ctrl
        data.qacc_warmstart[:] = step.qacc_warmstart
        mujoco.mj_step(self.model, data)
        state = MujocoState(
<<<<<<< HEAD
            data=SystemData(jnp.array(data.time, dtype=jnp.float32), 
                jnp.copy(data.qpos.astype(jnp.float32)), 
                jnp.copy(data.qvel.astype(jnp.float32)), 
                jnp.copy(data.act.astype(jnp.float32)),
                jnp.copy(data.qacc.astype(jnp.float32)),
                jnp.copy(data.act_dot.astype(jnp.float32)),
                jnp.copy(data.xpos.astype(jnp.float32)),
                jnp.copy(data.xquat.astype(jnp.float32)),
                jnp.copy(data.actuator_velocity.astype(jnp.float32)),
                jnp.copy(data.cvel.astype(jnp.float32)),
                jnp.copy(data.qfrc_bias.astype(jnp.float32)),
                jnp.copy(data.qM.astype(jnp.float32))
            ),
=======
            data=self._extract_data(data),
>>>>>>> f4a01353
            qacc_warmstart=jnp.copy(data.qacc_warmstart.astype(jnp.float32))
        )
        return state

    # (on host) step using the minimal amount of 
    # data that needs to be passed to the simulator
    def _step(self, step: MujocoStep) -> SystemData:
        if step.qpos.ndim == 1:
            data = self.pool.submit(self._step_job, step).result()
            return data
        else:
            assert False

    def step(self, state: MujocoState,
                   action : jax.Array, rng_key: jax.Array) -> SystemData:
        assert state.data.time.ndim == 0
        assert action.shape == (self.model.nu,), f"action shape {action.shape} != {self.model.nu}"
        return jax.pure_callback(
            self._step, MujocoState(
                self.data_structure,
                jax.ShapeDtypeStruct(
                    state.data.qvel.shape, state.data.qvel.dtype
                )
            ), 
            MujocoStep(
                state.data.time, state.data.qpos, state.data.qvel, 
                state.data.act, action, state.qacc_warmstart
            ),
            vectorized=False
        )

    def _forward_job(self, step: MujocoStep) -> MujocoState:
        data = self.local_data.data
        data.time = step.time.item()
        data.qpos[:] = step.qpos
        data.qvel[:] = step.qvel
        data.act[:] = step.act
        if step.ctrl is not None:
            data.ctrl[:] = np.zeros_like(step.ctrl)
        if step.qacc_warmstart is not None:
            data.qacc_warmstart[:] = step.qacc_warmstart
        mujoco.mj_forward(self.model, data)
        state = MujocoState(
<<<<<<< HEAD
            data=SystemData(jnp.array(data.time, dtype=jnp.float32), 
                jnp.copy(data.qpos.astype(jnp.float32)), 
                jnp.copy(data.qvel.astype(jnp.float32)), 
                jnp.copy(data.act.astype(jnp.float32)),
                jnp.copy(data.qacc.astype(jnp.float32)),
                jnp.copy(data.act_dot.astype(jnp.float32)),
                jnp.copy(data.xpos.astype(jnp.float32)),
                jnp.copy(data.xquat.astype(jnp.float32)),
                jnp.copy(data.actuator_velocity.astype(jnp.float32)),
                jnp.copy(data.cvel.astype(jnp.float32)),
                jnp.copy(data.qfrc_bias.astype(jnp.float32)),
                jnp.copy(data.qM.astype(jnp.float32))
            ),
=======
            data=self._extract_data(data),
>>>>>>> f4a01353
            qacc_warmstart=jnp.copy(data.qacc_warmstart.astype(jnp.float32))
        )
        return state

    # (on host) calls forward
    def _forward(self, step: MujocoStep) -> MujocoState:
        # regularize the batch shapes
        if step.qpos.ndim == 1: # if unvectorized
            data = self.pool.submit(self._forward_job, step).result()
            return data
        else:
            assert False
            # TODO: handle the vectorized case...
            # This is complicated as only certain
            # inputs may be vectorized

    def full_state(self, state: SystemState) -> MujocoState:
        assert state.time.ndim == 0
        step = MujocoStep(
            state.time, state.qpos, 
            state.qvel, state.act, None, None
        )
        structure = MujocoState(
            self.data_structure,
            jax.ShapeDtypeStruct(self.data_structure.qvel.shape, 
                                    self.data_structure.qvel.dtype)
        )
        return jax.pure_callback(self._forward, 
            structure, step, vectorized=False)

    def reduce_state(self, state: MujocoState) -> SystemState:
        return SystemState(
            state.data.time, state.data.qpos, state.data.qvel, state.data.act
        )

    def system_data(self, state: MujocoState) -> SystemData:
        return state.data
    
    def _get_jac_job(self, state: SystemState, id):
        data = self.local_data.data
        data.time[:] = state.time
        data.qpos[:] = state.qpos
        data.qvel[:] = state.qvel
        data.act[:] = state.act
        mujoco.mj_forward(self.model, data)
        jacp = np.zeros((3, self.model.nv), dtype=jnp.float32)
        jacv = np.zeros((3, self.model.nv), dtype=jnp.float32)
        mujoco.mj_jacSite(self.model, data, jacp, None, id)
        mujoco.mj_jacSite(self.model, data, None, jacv, id)
        return jacp, jacv
    
    def _get_jac(self, state, id):
        return self.pool.submit(self._get_jac_job, state, id).result()
    
    def get_jacs(self, state: MujocoState, id: int) -> jax.Array:
        """Returns the position and orientation parts of the Jacobian of the site at the given id."""
        structure = (jnp.zeros((3, self.model.nv), dtype=jnp.float32), jnp.zeros((3, self.model.nv), dtype=jnp.float32))
        jacp, jacv = jax.pure_callback(self._get_jac, structure, state, id)
        return jacp, jacv
    
    def _get_fullM_job(self, state):
        data = self.system_data(state)
        mass_matrix = np.zeros(self.model.nv**2, dtype=jnp.float32)
        mujoco.mj_fullM(self.model, mass_matrix, data.qM)
        return mass_matrix
    
    def _get_fullM(self, state):
        return self.pool.submit(self._get_fullM_job, state).result()

    def get_fullM(self, state) -> jax.Array:
        """Returns the full mass matrix of the robot."""
        structure = jnp.zeros(self.model.nv**2, dtype=jnp.float32)
        M = jax.pure_callback(self._get_fullM, structure, state)
        M = M.reshape((self.model.nv, self.model.nv))
        return M
    

    # render a given SystemData using
    # the opengl-based mujoco rendering engine

    def _render_job(self, width : int, height: int,
                    geom_groups : Sequence[bool],
                    camera : int | str,
                    state: SystemState) -> jax.Array:
        # get the thread-local MjData object
        # copy over the jax arrays
        renderer = self.local_data.renderer
        if renderer is None:
            renderer = mujoco.Renderer(
                self.model, self.buffer_height, self.buffer_width
            )
            self.local_data.renderer = renderer
        ldata = self.local_data.data
        ldata.time = 0
        ldata.qpos[:] = state.qpos
        ldata.qvel[:] = state.qvel
        mujoco.mj_forward(self.model, ldata)
        vopt = mujoco.MjvOption()
        # disable rendering of collision geoms
        for i, g in enumerate(geom_groups):
            vopt.geomgroup[i] = 1 if g else 0
        arr = np.empty((self.buffer_height, self.buffer_width, 3), dtype=np.uint8)
        renderer.update_scene(ldata, camera, vopt)
        renderer.render(out=arr)
        return jnp.array(arr)

    def _render(self, width, height, geom_groups, camera, state: SystemState) -> jax.Array:
        job = partial(self._render_job, width, height, geom_groups, camera)
        if state.qpos.ndim == 1:
            data = self.pool.submit(job, state).result()
            return data
        else:
            assert False

    def render(self, state: SystemState, width: int, height: int, geom_groups: Sequence[bool], camera: int | str = -1) -> jax.Array:
        assert state.time.ndim == 0
        buffer = jax.pure_callback(
            partial(self._render, width, height, geom_groups, camera),
            jax.ShapeDtypeStruct((self.buffer_height, self.buffer_width, 3), jnp.uint8),
            state, vectorized=False
        )
        buffer = buffer.astype(jnp.float32) / 255.0
        buffer = jax.image.resize(buffer, (height, width,3), method="linear")
        return buffer



jax.tree_util.register_static(MujocoSimulator)<|MERGE_RESOLUTION|>--- conflicted
+++ resolved
@@ -41,13 +41,9 @@
             example_data.qpos, example_data.qvel, 
             example_data.act, example_data.qacc, example_data.act_dot,
             example_data.xpos, example_data.xquat,
-<<<<<<< HEAD
+            example_data.site_xpos, None,
             example_data.actuator_velocity, example_data.cvel,
             example_data.qfrc_bias, example_data.qM
-=======
-            example_data.site_xpos, None,
-            example_data.actuator_velocity, example_data.cvel
->>>>>>> f4a01353
         )
         self.data_structure = jax.tree.map(
             lambda x: jax.ShapeDtypeStruct(x.shape,
@@ -92,9 +88,11 @@
             jnp.copy(data.xpos.astype(jnp.float32)),
             jnp.copy(data.xquat.astype(jnp.float32)),
             jnp.copy(data.site_xpos.astype(jnp.float32)),
-            None,
+            jnp.copy(data.site_xmat.astype(jnp.float32)),
             jnp.copy(data.actuator_velocity.astype(jnp.float32)),
-            jnp.copy(data.cvel.astype(jnp.float32))
+            jnp.copy(data.cvel.astype(jnp.float32)),
+            jnp.copy(data.qfrc_bias.astype(jnp.float32)),
+            jnp.copy(data.qM.astype(jnp.float32))
         )
 
     def _step_job(self, step: MujocoStep) -> MujocoState:
@@ -109,23 +107,7 @@
         data.qacc_warmstart[:] = step.qacc_warmstart
         mujoco.mj_step(self.model, data)
         state = MujocoState(
-<<<<<<< HEAD
-            data=SystemData(jnp.array(data.time, dtype=jnp.float32), 
-                jnp.copy(data.qpos.astype(jnp.float32)), 
-                jnp.copy(data.qvel.astype(jnp.float32)), 
-                jnp.copy(data.act.astype(jnp.float32)),
-                jnp.copy(data.qacc.astype(jnp.float32)),
-                jnp.copy(data.act_dot.astype(jnp.float32)),
-                jnp.copy(data.xpos.astype(jnp.float32)),
-                jnp.copy(data.xquat.astype(jnp.float32)),
-                jnp.copy(data.actuator_velocity.astype(jnp.float32)),
-                jnp.copy(data.cvel.astype(jnp.float32)),
-                jnp.copy(data.qfrc_bias.astype(jnp.float32)),
-                jnp.copy(data.qM.astype(jnp.float32))
-            ),
-=======
             data=self._extract_data(data),
->>>>>>> f4a01353
             qacc_warmstart=jnp.copy(data.qacc_warmstart.astype(jnp.float32))
         )
         return state
@@ -169,23 +151,7 @@
             data.qacc_warmstart[:] = step.qacc_warmstart
         mujoco.mj_forward(self.model, data)
         state = MujocoState(
-<<<<<<< HEAD
-            data=SystemData(jnp.array(data.time, dtype=jnp.float32), 
-                jnp.copy(data.qpos.astype(jnp.float32)), 
-                jnp.copy(data.qvel.astype(jnp.float32)), 
-                jnp.copy(data.act.astype(jnp.float32)),
-                jnp.copy(data.qacc.astype(jnp.float32)),
-                jnp.copy(data.act_dot.astype(jnp.float32)),
-                jnp.copy(data.xpos.astype(jnp.float32)),
-                jnp.copy(data.xquat.astype(jnp.float32)),
-                jnp.copy(data.actuator_velocity.astype(jnp.float32)),
-                jnp.copy(data.cvel.astype(jnp.float32)),
-                jnp.copy(data.qfrc_bias.astype(jnp.float32)),
-                jnp.copy(data.qM.astype(jnp.float32))
-            ),
-=======
             data=self._extract_data(data),
->>>>>>> f4a01353
             qacc_warmstart=jnp.copy(data.qacc_warmstart.astype(jnp.float32))
         )
         return state
