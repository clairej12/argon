import wandb
import numpy as np

<<<<<<< HEAD
from stanza.dataclasses import dataclass, field
from stanza.util.loop import Hook

import jax
import stanza.util.loop
import stanza

from typing import Any, Callable

def _iterable(x):
    try:
        iter(x)
        return True
    except TypeError:
        return False

@dataclass(frozen=True)
class Media:
    pass

@dataclass(frozen=True)
class Figure(Media):
    fig: Any
    height: int = None
    width: int = None

@dataclass(frozen=True)
class Video(Media):
    data: np.array
    fps: int = 28

@dataclass(frozen=True)
class Image(Media):
    data: np.array

def flatten_media_tree(tree):
    return jax.tree_util.tree_flatten_with_path(tree,
        is_leaf=lambda x: isinstance(x, Media)
    )[0]

def map_media_tree(f, tree, *trees):
    return jax.tree_util.tree_map(f, tree, *trees,
        is_leaf=lambda x: isinstance(x, Media)
    )

class Backend:
    def create(self):
        raise NotImplementedError()

    def open(self, id):
        raise NotImplementedError()

    def find(self, **tags):
        raise NotImplementedError()

    @staticmethod
    def get(url):
        if url.startswith("local://"):
            from stanza.reporting.local import LocalBackend
            return LocalBackend(url)
        elif url.startswith("wandb://"):
            from stanza.reporting.wandb import WandbBackend
            return WandbBackend(url)
        elif url.startswith("dummy://"):
            from stanza.reporting.dummy import DummyBackend
            return DummyBackend()
        else:
            raise NotImplementedError(f"Unknown backend {url}")

class BucketBackend:
    pass

class BucketsBackend:
    pass
class Repo:
    def __init__(self, url):
        self._url = url
        self._backend = Backend.get(url)
    
    def open(self, id):
        return Bucket(impl=self._backend.open(id))
    
    def create(self):
        return Bucket(impl=self._backend.create())

    @property
    def buckets(self):
        return self._backend.buckets
    
    def find(self, id=None, **tags):
        ntags = {}
        for (k,v) in tags.items():
            v = {v} if isinstance(v, str) or not _iterable(v) else set(v)
            ntags[k] = v
        return self._backend.find(id=id, **ntags)

    @property
    def url(self):
        return self._url

class Buckets:
    def __init__(self, impl=None):
        self._impl = impl

    @property
    def latest(self):
        return self._impl.latest

    def filter(self, id=None, **tags):
        ntags = {}
        for (k,v) in tags.items():
            v = {v} if isinstance(v, str) or not _iterable(v) else set(v)
            ntags[k] = v
        return self._impl.find(id=id, **ntags)
    
    def __len__(self):
        return len(self._impl)
    
    def __iter__(self):
        return iter(self._impl)

from weakref import WeakValueDictionary

_BUCKET_COUNTER = 0
_BUCKETS = WeakValueDictionary()

class Bucket:
    def __init__(self, *, jid=None, impl=None):
        self._jid = jid
        if impl is not None and jid is None:
            global _BUCKET_COUNTER
            self._jid = _BUCKET_COUNTER
            _BUCKET_COUNTER = _BUCKET_COUNTER + 1
            _BUCKETS[self._jid] = impl
        self.__impl = impl
    
    @property
    def _impl(self):
        if self.__impl is None:
            self.__impl = _BUCKETS[self._jid]
        return self.__impl
    
    @property
    def url(self):
        return self._impl.url

    @property
    def id(self):
        return self._impl.id
    
    @property
    def creation_time(self):
        return self._impl.creation_time

    @property
    def tags(self):
        return self._impl.tags

    @property
    def keys(self):
        return self._impl.keys

    def __contains__(self, name):
        return self._impl.has_key(name)
    
    def tag(self, **tags):
        ntags = {}
        for (k,v) in tags.items():
            v = {v} if isinstance(v, str) or not _iterable(v) else set(v)
            ntags[k] = v
        self._impl.tag(**ntags)
    
    def get(self, key):
        return self._impl.get(key)

    # must have stream=True
    # to log over steps
    def add(self, name, value, *,
            append=False, step=None, batch=False, batch_lim=None):
        if batch and batch_lim is not None:
            data = jax.tree_map(lambda x: x[-batch_lim:], data)
        self._impl.add(name, value,
            append=append, step=step, batch=batch)

    @staticmethod
    def _log_cb(handle, data, iteration, batch_n, batch=False):
        impl = _BUCKETS[handle.item()]
        # if there is an limit to the batch, get the last batch_n
        # from the buffer
        if batch and batch_n is not None:
            data = jax.tree_map(lambda x: x[-batch_n:], data)
        impl.log(data, step=iteration, batch=batch)

    def log(self, data, step=None, batch=False, batch_n=None):
        import jax.experimental
        jax.experimental.io_callback(
            stanza.partial(self._log_cb, batch=batch), (),
            self._jid, data, step, batch_n, ordered=True)

jax.tree_util.register_pytree_node(
    Bucket, lambda x: ((x._jid,), None),
    lambda _, xs: Bucket(jid=xs[0])
)

@dataclass(jax=True)
class BucketLogHook(Hook):
    bucket: Bucket

    stat_fn: Callable = lambda stat_state, state: (stat_state, state.last_stats)
    condition_fn: Callable = stanza.util.loop.every_iteration
    buffer: int = field(default=100, jax_static=True)

    def init(self, state):
        # make a buffer for the last stats
        if hasattr(self.stat_fn, "init"):
            stat_fn_state = self.stat_fn.init(state)
        else:
            stat_fn_state = None
        stat_fn_state, stats = self.stat_fn(stat_fn_state, state)
        stat_buffer = jax.tree_map(
            lambda x: jnp.repeat(jnp.expand_dims(x,0), self.buffer, axis=0),
            stats
        )
        iters = jnp.zeros((self.buffer,), dtype=jnp.int32)
        return (stat_buffer, jnp.array(0), iters, state.iteration, stat_fn_state), state

    def run(self, hook_state, state):
        if state.last_stats is None:
            return hook_state, state
        stat_buffer, elems, iters, prev_iteration, stat_fn_state = hook_state

        # add the last stats to the buffer
        def update_buffer(stat_buffer, elems, iters, stat_fn_state):
            stat_fn_state, stats = self.stat_fn(stat_fn_state, state)
            stat_buffer = jax.tree_map(
                lambda x, y: jnp.roll(x, -1, axis=0).at[-1, ...].set(y), 
                stat_buffer, stats)
            iters = jnp.roll(iters, -1, axis=0).at[-1].set(state.iteration)
            return stat_buffer, \
                jnp.minimum(elems + 1, self.buffer), iters, stat_fn_state

        should_log = jnp.logical_and(self.condition_fn(state),
                        state.iteration != prev_iteration)
        stat_buffer, elems, iters, stat_fn_state = jax.lax.cond(should_log,
            update_buffer, lambda x, y, z, w: (x, y, z, w),
            stat_buffer, elems, iters, stat_fn_state)

        done = jnp.logical_and(
            state.iteration == state.max_iterations,
            state.iteration != prev_iteration)

        def do_log():
            self.bucket.log(stat_buffer, iters, batch=True, batch_n=elems)
            return 0
        elems = jax.lax.cond(
            jnp.logical_or(elems >= self.buffer, done),
            do_log, lambda: elems)
        new_hook_state = (stat_buffer, elems, iters, state.iteration, stat_fn_state)
        return new_hook_state, state
=======
class Image(wandb.Image):
    def __init__(self, data, *args, 
            display_width=None,
            display_height=None, **kwargs):
        data = np.array(data)
        super().__init__(data, *args, **kwargs)
        self._display_width = display_width
        self._display_height = display_height
    
    def _repr_png_(self):
        img = self._image
        if not img and self._path:
            with open(self._path, 'rb') as f:
                return f.read()
        return img.tobytes()
>>>>>>> e24cc8da
<|MERGE_RESOLUTION|>--- conflicted
+++ resolved
@@ -1,267 +1,6 @@
 import wandb
 import numpy as np
 
-<<<<<<< HEAD
-from stanza.dataclasses import dataclass, field
-from stanza.util.loop import Hook
-
-import jax
-import stanza.util.loop
-import stanza
-
-from typing import Any, Callable
-
-def _iterable(x):
-    try:
-        iter(x)
-        return True
-    except TypeError:
-        return False
-
-@dataclass(frozen=True)
-class Media:
-    pass
-
-@dataclass(frozen=True)
-class Figure(Media):
-    fig: Any
-    height: int = None
-    width: int = None
-
-@dataclass(frozen=True)
-class Video(Media):
-    data: np.array
-    fps: int = 28
-
-@dataclass(frozen=True)
-class Image(Media):
-    data: np.array
-
-def flatten_media_tree(tree):
-    return jax.tree_util.tree_flatten_with_path(tree,
-        is_leaf=lambda x: isinstance(x, Media)
-    )[0]
-
-def map_media_tree(f, tree, *trees):
-    return jax.tree_util.tree_map(f, tree, *trees,
-        is_leaf=lambda x: isinstance(x, Media)
-    )
-
-class Backend:
-    def create(self):
-        raise NotImplementedError()
-
-    def open(self, id):
-        raise NotImplementedError()
-
-    def find(self, **tags):
-        raise NotImplementedError()
-
-    @staticmethod
-    def get(url):
-        if url.startswith("local://"):
-            from stanza.reporting.local import LocalBackend
-            return LocalBackend(url)
-        elif url.startswith("wandb://"):
-            from stanza.reporting.wandb import WandbBackend
-            return WandbBackend(url)
-        elif url.startswith("dummy://"):
-            from stanza.reporting.dummy import DummyBackend
-            return DummyBackend()
-        else:
-            raise NotImplementedError(f"Unknown backend {url}")
-
-class BucketBackend:
-    pass
-
-class BucketsBackend:
-    pass
-class Repo:
-    def __init__(self, url):
-        self._url = url
-        self._backend = Backend.get(url)
-    
-    def open(self, id):
-        return Bucket(impl=self._backend.open(id))
-    
-    def create(self):
-        return Bucket(impl=self._backend.create())
-
-    @property
-    def buckets(self):
-        return self._backend.buckets
-    
-    def find(self, id=None, **tags):
-        ntags = {}
-        for (k,v) in tags.items():
-            v = {v} if isinstance(v, str) or not _iterable(v) else set(v)
-            ntags[k] = v
-        return self._backend.find(id=id, **ntags)
-
-    @property
-    def url(self):
-        return self._url
-
-class Buckets:
-    def __init__(self, impl=None):
-        self._impl = impl
-
-    @property
-    def latest(self):
-        return self._impl.latest
-
-    def filter(self, id=None, **tags):
-        ntags = {}
-        for (k,v) in tags.items():
-            v = {v} if isinstance(v, str) or not _iterable(v) else set(v)
-            ntags[k] = v
-        return self._impl.find(id=id, **ntags)
-    
-    def __len__(self):
-        return len(self._impl)
-    
-    def __iter__(self):
-        return iter(self._impl)
-
-from weakref import WeakValueDictionary
-
-_BUCKET_COUNTER = 0
-_BUCKETS = WeakValueDictionary()
-
-class Bucket:
-    def __init__(self, *, jid=None, impl=None):
-        self._jid = jid
-        if impl is not None and jid is None:
-            global _BUCKET_COUNTER
-            self._jid = _BUCKET_COUNTER
-            _BUCKET_COUNTER = _BUCKET_COUNTER + 1
-            _BUCKETS[self._jid] = impl
-        self.__impl = impl
-    
-    @property
-    def _impl(self):
-        if self.__impl is None:
-            self.__impl = _BUCKETS[self._jid]
-        return self.__impl
-    
-    @property
-    def url(self):
-        return self._impl.url
-
-    @property
-    def id(self):
-        return self._impl.id
-    
-    @property
-    def creation_time(self):
-        return self._impl.creation_time
-
-    @property
-    def tags(self):
-        return self._impl.tags
-
-    @property
-    def keys(self):
-        return self._impl.keys
-
-    def __contains__(self, name):
-        return self._impl.has_key(name)
-    
-    def tag(self, **tags):
-        ntags = {}
-        for (k,v) in tags.items():
-            v = {v} if isinstance(v, str) or not _iterable(v) else set(v)
-            ntags[k] = v
-        self._impl.tag(**ntags)
-    
-    def get(self, key):
-        return self._impl.get(key)
-
-    # must have stream=True
-    # to log over steps
-    def add(self, name, value, *,
-            append=False, step=None, batch=False, batch_lim=None):
-        if batch and batch_lim is not None:
-            data = jax.tree_map(lambda x: x[-batch_lim:], data)
-        self._impl.add(name, value,
-            append=append, step=step, batch=batch)
-
-    @staticmethod
-    def _log_cb(handle, data, iteration, batch_n, batch=False):
-        impl = _BUCKETS[handle.item()]
-        # if there is an limit to the batch, get the last batch_n
-        # from the buffer
-        if batch and batch_n is not None:
-            data = jax.tree_map(lambda x: x[-batch_n:], data)
-        impl.log(data, step=iteration, batch=batch)
-
-    def log(self, data, step=None, batch=False, batch_n=None):
-        import jax.experimental
-        jax.experimental.io_callback(
-            stanza.partial(self._log_cb, batch=batch), (),
-            self._jid, data, step, batch_n, ordered=True)
-
-jax.tree_util.register_pytree_node(
-    Bucket, lambda x: ((x._jid,), None),
-    lambda _, xs: Bucket(jid=xs[0])
-)
-
-@dataclass(jax=True)
-class BucketLogHook(Hook):
-    bucket: Bucket
-
-    stat_fn: Callable = lambda stat_state, state: (stat_state, state.last_stats)
-    condition_fn: Callable = stanza.util.loop.every_iteration
-    buffer: int = field(default=100, jax_static=True)
-
-    def init(self, state):
-        # make a buffer for the last stats
-        if hasattr(self.stat_fn, "init"):
-            stat_fn_state = self.stat_fn.init(state)
-        else:
-            stat_fn_state = None
-        stat_fn_state, stats = self.stat_fn(stat_fn_state, state)
-        stat_buffer = jax.tree_map(
-            lambda x: jnp.repeat(jnp.expand_dims(x,0), self.buffer, axis=0),
-            stats
-        )
-        iters = jnp.zeros((self.buffer,), dtype=jnp.int32)
-        return (stat_buffer, jnp.array(0), iters, state.iteration, stat_fn_state), state
-
-    def run(self, hook_state, state):
-        if state.last_stats is None:
-            return hook_state, state
-        stat_buffer, elems, iters, prev_iteration, stat_fn_state = hook_state
-
-        # add the last stats to the buffer
-        def update_buffer(stat_buffer, elems, iters, stat_fn_state):
-            stat_fn_state, stats = self.stat_fn(stat_fn_state, state)
-            stat_buffer = jax.tree_map(
-                lambda x, y: jnp.roll(x, -1, axis=0).at[-1, ...].set(y), 
-                stat_buffer, stats)
-            iters = jnp.roll(iters, -1, axis=0).at[-1].set(state.iteration)
-            return stat_buffer, \
-                jnp.minimum(elems + 1, self.buffer), iters, stat_fn_state
-
-        should_log = jnp.logical_and(self.condition_fn(state),
-                        state.iteration != prev_iteration)
-        stat_buffer, elems, iters, stat_fn_state = jax.lax.cond(should_log,
-            update_buffer, lambda x, y, z, w: (x, y, z, w),
-            stat_buffer, elems, iters, stat_fn_state)
-
-        done = jnp.logical_and(
-            state.iteration == state.max_iterations,
-            state.iteration != prev_iteration)
-
-        def do_log():
-            self.bucket.log(stat_buffer, iters, batch=True, batch_n=elems)
-            return 0
-        elems = jax.lax.cond(
-            jnp.logical_or(elems >= self.buffer, done),
-            do_log, lambda: elems)
-        new_hook_state = (stat_buffer, elems, iters, state.iteration, stat_fn_state)
-        return new_hook_state, state
-=======
 class Image(wandb.Image):
     def __init__(self, data, *args, 
             display_width=None,
@@ -276,5 +15,4 @@
         if not img and self._path:
             with open(self._path, 'rb') as f:
                 return f.read()
-        return img.tobytes()
->>>>>>> e24cc8da
+        return img.tobytes()