from flax import struct
from functools import partial

import jax.numpy as jnp
import jax.flatten_util
import jax
<<<<<<< HEAD
import stanza
=======
import chex
>>>>>>> e24cc8da

@struct.dataclass
class DDPMSchedule:
    betas: jnp.array
    alphas: jnp.array = struct.field(default=None)
    alphas_cumprod: jnp.array = struct.field(default=None)
    variance_type: str = struct.field(default="fixed_small", pytree_node=False)
    # "epsilon", "sample", or "v_prediction"
    prediction_type: str = struct.field(default="epsilon", pytree_node=False)
    # If None, no clipping
    clip_sample_range: float = None

    def __post_init__(self):
        if self.alphas is None:
            object.__setattr__(self, 'alphas', 1 - self.betas)
        if self.alphas_cumprod is None:
            object.__setattr__(self, 'alphas_cumprod', jnp.cumprod(self.alphas))

    @staticmethod
    def make_linear(num_timesteps, beta_start=0.0001, beta_end=0.02,
                    **kwargs):
        return DDPMSchedule(
            betas=jnp.linspace(beta_start, beta_end, num_timesteps),
            **kwargs
        )
    
    @staticmethod
    def make_squaredcos_cap_v2(num_timesteps, max_beta=0.999, **kwargs):
        t1 = jnp.arange(num_timesteps).astype(float)/num_timesteps
        t2 = (jnp.arange(num_timesteps) + 1).astype(float)/num_timesteps
        def alpha_bar(t):
            return jnp.square(jnp.cos((t + 0.008) / 1.008 * jnp.pi / 2))
        return DDPMSchedule(
            betas=jnp.minimum(1 - alpha_bar(t2) / alpha_bar(t1), max_beta), 
            **kwargs)

    @property
    def num_steps(self):
        return self.betas.shape[0]

    # This will do the noising
    # forward process
    # will return noisy_sample, noise_eps, model_output 
    @jax.jit
    def add_noise(self, rng_key, sample, timestep):
        sqrt_alphas_prod = jnp.sqrt(self.alphas_cumprod[timestep])
        sqrt_one_minus_alphas_prod = jnp.sqrt(1 - self.alphas_cumprod[timestep])
        sample_flat, unflatten = jax.flatten_util.ravel_pytree(sample)
        noise_flat = jax.random.normal(rng_key, sample_flat.shape)
        noisy_flat = sqrt_alphas_prod * sample_flat + \
            sqrt_one_minus_alphas_prod*noise_flat

        noisy = unflatten(noisy_flat)
        noise = unflatten(noise_flat)
        if self.prediction_type == "epsilon":
            return noisy, noise, noise
        elif self.prediction_type == "sample":
            return noisy, noise, sample

    @jax.jit
    def add_sub_noise(self, rng_key, sub_sample, sub_timestep, timestep):
        alphas_shifted = jnp.concatenate((jnp.ones((1,)), self.alphas_cumprod), axis=-1)
        alphas_prod = self.alphas_cumprod[timestep] / alphas_shifted[sub_timestep]

        sqrt_alphas_prod = jnp.sqrt(alphas_prod)
        sqrt_one_minus_alphas_prod = jnp.sqrt(1 - alphas_prod)
        sample_flat, unflatten = jax.flatten_util.ravel_pytree(sub_sample)
        noise_flat = jax.random.normal(rng_key, sample_flat.shape)
        noisy_flat = sqrt_alphas_prod * sample_flat + \
            sqrt_one_minus_alphas_prod*noise_flat

        sqrt_one_minus_alphas_full_prod = jnp.sqrt(1- self.alphas_cumprod[timestep])
        scaling = sqrt_one_minus_alphas_prod / sqrt_one_minus_alphas_full_prod
        noisy = unflatten(noisy_flat)
        noise = unflatten(noise_flat)
        scaled_noise = unflatten(scaling*noise_flat)
        if self.prediction_type == "epsilon":
            return noisy, noise, scaled_noise
        elif self.prediction_type == "sample":
            return noisy, noise, sub_sample
    
    # This does a reverse process step
    @jax.jit
    def step(self, rng_key, sample, timestep, delta_steps, model_output):
        #chex.assert_trees_all_equal_shapes_and_dtypes(sample, model_output)
        t = timestep
        prev_t = t - delta_steps
        alpha_prod_t = self.alphas_cumprod[t]
        alpha_prod_t_prev = jax.lax.cond(prev_t >= 0, lambda: self.alphas_cumprod[prev_t],
                                        lambda: jnp.ones(()))

        sample_flat, unflatten = jax.flatten_util.ravel_pytree(sample)
        model_output_flat, _ = jax.flatten_util.ravel_pytree(model_output)

        beta_prod_t = 1 - alpha_prod_t
        beta_prod_t_prev = 1 - alpha_prod_t_prev
        current_alpha_t = alpha_prod_t / alpha_prod_t_prev
        current_beta_t = 1 - current_alpha_t

        if self.prediction_type == "epsilon":
            pred_sample = (sample_flat - beta_prod_t ** (0.5) * model_output_flat) / alpha_prod_t ** (0.5)
        elif self.prediction_type == "sample":
            pred_sample = model_output_flat
        elif self.prediction_type == "v_prediction":
            pred_sample = (alpha_prod_t**0.5) * sample_flat - (beta_prod_t**0.5) * model_output_flat

        if self.clip_sample_range is not None:
            pred_sample = jnp.clip(pred_sample, -self.clip_sample_range, self.clip_sample_range)

        pred_original_sample_coeff = jnp.sqrt(alpha_prod_t_prev) * current_beta_t / beta_prod_t
        current_sample_coeff = jnp.sqrt(current_alpha_t) * beta_prod_t_prev / beta_prod_t
        pred_prev_sample = pred_original_sample_coeff * pred_sample + current_sample_coeff * sample_flat

        variance = (1 - alpha_prod_t_prev) / (1 - alpha_prod_t) * current_beta_t
        # we always take the log of variance, so clamp it to ensure it's not 0
        variance = jnp.clip(variance, a_min=1e-20)
        sigma = jnp.sqrt(variance)
        noise = sigma*jax.random.normal(rng_key, pred_prev_sample.shape)
        return unflatten(pred_prev_sample + noise)

    def _sample_step(self, model, delta_steps, carry, timestep,
                     trajectory=False):
        rng_key, sample = carry
        rng_key, model_rng, step_rng = jax.random.split(rng_key, 3)
        with jax.named_scope("eval_model"):
            model_output = model(model_rng, sample, timestep)
        with jax.named_scope("step"):
            next_sample = self.step(step_rng, sample, timestep,
                                    delta_steps, model_output)
        out = next_sample if trajectory else None
        return (rng_key, next_sample), out

    # model is a map from rng_key, sample, timestep --> model_output
    def sample(self, rng_key, model, example_sample, *, num_steps=None,
                        final_step=None, static_loop=False,
                        trajectory=False):
        if final_step is None:
            final_step = self.num_steps
        if num_steps is None:
            num_steps = final_step
        step_ratio = final_step // num_steps
        step = partial(self._sample_step, model, step_ratio, trajectory=trajectory)
        # sample initial noise
        sample_flat, unflatten = jax.flatten_util.ravel_pytree(example_sample)
        random_sample = unflatten(jax.random.normal(rng_key, sample_flat.shape))
        if trajectory:
            timesteps = (jnp.arange(0, num_steps) * step_ratio).round()[::-1] \
                    .copy().astype(jnp.int32)
            carry = (rng_key, random_sample)
            carry, out = jax.lax.scan(step, carry, timesteps)
            _, sample = carry
            out = jax.tree_map(lambda x, y: jnp.concatenate(
                                [jnp.expand_dims(x,axis=0), y], axis=0
                            ), random_sample, out)
            return sample, out
        else:
            # use a for loop
            def loop_step(i, carry):
                T = jnp.round((num_steps - 1 - i)*step_ratio)
                if static_loop:
                    carry, _ = jax.lax.cond(i < num_steps, 
                                step, lambda x,y: (x,None), carry, T)
                else:
                    carry, _ = step(carry, T)
                return carry
            carry = (rng_key, random_sample)
            carry = jax.lax.fori_loop(0, 
                self.num_steps if static_loop else num_steps, loop_step, carry)
            _, sample = carry
<<<<<<< HEAD
            return sample
=======
            return sample

    def loss(self, rng_key, model, 
             sample, t, *,
             model_has_state_updates=False):
        s_rng, m_rng = jax.random.split(rng_key)
        noised_sample, _, target = self.add_noise(s_rng, sample, t)
        pred = model(m_rng, noised_sample, t)
        if model_has_state_updates:
            pred, state = pred
        chex.assert_trees_all_equal_shapes_and_dtypes(pred, target)

        pred_flat = jax.flatten_util.ravel_pytree(pred)[0]
        target_flat = jax.flatten_util.ravel_pytree(target)[0]
        loss = jnp.mean((pred_flat - target_flat)**2)

        if model_has_state_updates:
            return loss, state
        else:
            return loss
>>>>>>> e24cc8da
<|MERGE_RESOLUTION|>--- conflicted
+++ resolved
@@ -4,11 +4,7 @@
 import jax.numpy as jnp
 import jax.flatten_util
 import jax
-<<<<<<< HEAD
-import stanza
-=======
 import chex
->>>>>>> e24cc8da
 
 @struct.dataclass
 class DDPMSchedule:
@@ -178,9 +174,6 @@
             carry = jax.lax.fori_loop(0, 
                 self.num_steps if static_loop else num_steps, loop_step, carry)
             _, sample = carry
-<<<<<<< HEAD
-            return sample
-=======
             return sample
 
     def loss(self, rng_key, model, 
@@ -200,5 +193,4 @@
         if model_has_state_updates:
             return loss, state
         else:
-            return loss
->>>>>>> e24cc8da
+            return loss