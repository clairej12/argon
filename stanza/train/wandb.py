--- conflicted
+++ resolved
@@ -37,12 +37,8 @@
             hs, state.last_stats
         )
         return hs, jax.lax.cond(
-<<<<<<< HEAD
-            (state.total_iteration + 1) % self.iter_interval == 0,
-=======
             jnp.logical_and(state.total_iteration % self.iter_interval == 0,
                         state.last_stats is not None),
->>>>>>> dda5537a
             self._do_state_callback,
             lambda x, _: x, state, hs
         )
