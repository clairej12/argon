--- conflicted
+++ resolved
@@ -9,7 +9,7 @@
     "import stanza.runtime\n",
     "stanza.runtime.setup() # setup logging, etc.\n",
     "\n",
-    "from IPython.display import display\n",
+    "from IPython.isplay import display\n",
     "\n",
     "import stanza.util.ipython as ipyutil\n",
     "from stanza.graphics import image_grid\n",
@@ -44,11 +44,7 @@
     {
      "data": {
       "application/vnd.jupyter.widget-view+json": {
-<<<<<<< HEAD
        "model_id": "21c8551a7a5c42a2bdaee6668431af3d",
-=======
-       "model_id": "b64b7d64f33c40788ef961bb9a684c41",
->>>>>>> 8ab7ca73
        "version_major": 2,
        "version_minor": 0
       },
@@ -83,11 +79,7 @@
     {
      "data": {
       "application/vnd.jupyter.widget-view+json": {
-<<<<<<< HEAD
        "model_id": "9dba346261864bb3aa64d62a16109015",
-=======
-       "model_id": "644915b22c6c43aea18ee99469ccb6a1",
->>>>>>> 8ab7ca73
        "version_major": 2,
        "version_minor": 0
       },
@@ -101,11 +93,7 @@
     {
      "data": {
       "application/vnd.jupyter.widget-view+json": {
-<<<<<<< HEAD
        "model_id": "f15792875ffb418d89f551fc4257abf8",
-=======
-       "model_id": "eb6b1eb48d804645b7b27ae5ddf31af0",
->>>>>>> 8ab7ca73
        "version_major": 2,
        "version_minor": 0
       },
@@ -119,68 +107,16 @@
     {
      "data": {
       "application/vnd.jupyter.widget-view+json": {
-<<<<<<< HEAD
        "model_id": "acfac6300b21417b9ba521945270e9ea",
-=======
-       "model_id": "6eb3c371837143cc9de331e0c6567fe3",
->>>>>>> 8ab7ca73
-       "version_major": 2,
-       "version_minor": 0
-      },
-      "text/plain": [
-       "HBox(children=(HTML(value='<style>\\n.cell-output-ipywidget-background {\\n    background-color: transparent !im…"
-      ]
-     },
-     "metadata": {},
-     "output_type": "display_data"
-<<<<<<< HEAD
-=======
-    },
-    {
-     "data": {
-      "application/vnd.jupyter.widget-view+json": {
-       "model_id": "9840124752ea400db0cf20e767ad1651",
-       "version_major": 2,
-       "version_minor": 0
-      },
-      "text/plain": [
-       "HBox(children=(HTML(value='<style>\\n.cell-output-ipywidget-background {\\n    background-color: transparent !im…"
-      ]
-     },
-     "metadata": {},
-     "output_type": "display_data"
-    },
-    {
-     "data": {
-      "application/vnd.jupyter.widget-view+json": {
-       "model_id": "34b34ac6c6e84c50b3bc8da88e9f035d",
-       "version_major": 2,
-       "version_minor": 0
-      },
-      "text/plain": [
-       "HBox(children=(HTML(value='<style>\\n.cell-output-ipywidget-background {\\n    background-color: transparent !im…"
-      ]
-     },
-     "metadata": {},
-     "output_type": "display_data"
-    },
-    {
-     "ename": "KeyboardInterrupt",
-     "evalue": "",
-     "output_type": "error",
-     "traceback": [
-      "\u001b[0;31m---------------------------------------------------------------------------\u001b[0m",
-      "\u001b[0;31mKeyboardInterrupt\u001b[0m                         Traceback (most recent call last)",
-      "File \u001b[0;32m~/Documents/code/barrier-imitation-learning/stanza/src/stanza/train/__init__.py:161\u001b[0m, in \u001b[0;36mfit\u001b[0;34m(data, rng_key, optimizer, batch_loss_fn, init_vars, init_opt_state, donate_init_vars, donate_init_opt_state, max_epochs, max_iterations, batch_size, hooks, trace_dir)\u001b[0m\n\u001b[1;32m    160\u001b[0m \u001b[38;5;28;01mfor\u001b[39;00m i, batch \u001b[38;5;129;01min\u001b[39;00m \u001b[38;5;28menumerate\u001b[39m(dataloader):\n\u001b[0;32m--> 161\u001b[0m     opt_state, \u001b[38;5;28mvars\u001b[39m, stats \u001b[38;5;241m=\u001b[39m \u001b[43m_update\u001b[49m\u001b[43m(\u001b[49m\n\u001b[1;32m    162\u001b[0m \u001b[43m        \u001b[49m\u001b[43mbatch_loss_fn\u001b[49m\u001b[43m,\u001b[49m\u001b[43m \u001b[49m\u001b[43moptimizer\u001b[49m\u001b[43m,\u001b[49m\n\u001b[1;32m    163\u001b[0m \u001b[43m        \u001b[49m\u001b[43mopt_state\u001b[49m\u001b[43m,\u001b[49m\u001b[43m \u001b[49m\u001b[38;5;28;43mvars\u001b[39;49m\u001b[43m,\u001b[49m\n\u001b[1;32m    164\u001b[0m \u001b[43m        \u001b[49m\u001b[43miteration\u001b[49m\u001b[43m,\u001b[49m\u001b[43m \u001b[49m\u001b[38;5;28;43mnext\u001b[39;49m\u001b[43m(\u001b[49m\u001b[43mrng\u001b[49m\u001b[43m)\u001b[49m\u001b[43m,\u001b[49m\u001b[43m \u001b[49m\u001b[43mbatch\u001b[49m\n\u001b[1;32m    165\u001b[0m \u001b[43m    \u001b[49m\u001b[43m)\u001b[49m\n\u001b[1;32m    166\u001b[0m     state \u001b[38;5;241m=\u001b[39m TrainState(\n\u001b[1;32m    167\u001b[0m         max_iterations, max_epochs,\n\u001b[1;32m    168\u001b[0m         iterations_per_epoch,\n\u001b[0;32m   (...)\u001b[0m\n\u001b[1;32m    171\u001b[0m         stats\n\u001b[1;32m    172\u001b[0m     )\n",
-      "File \u001b[0;32m<string>:1\u001b[0m, in \u001b[0;36m<lambda>\u001b[0;34m(_cls, count, mu, nu)\u001b[0m\n",
-      "\u001b[0;31mKeyboardInterrupt\u001b[0m: ",
-      "\nDuring handling of the above exception, another exception occurred:\n",
-      "\u001b[0;31mKeyboardInterrupt\u001b[0m                         Traceback (most recent call last)",
-      "Cell \u001b[0;32mIn[3], line 50\u001b[0m\n\u001b[1;32m     48\u001b[0m batch_size \u001b[38;5;241m=\u001b[39m \u001b[38;5;241m64\u001b[39m\n\u001b[1;32m     49\u001b[0m iterations \u001b[38;5;241m=\u001b[39m epochs\u001b[38;5;241m*\u001b[39m\u001b[38;5;28mlen\u001b[39m(dataset\u001b[38;5;241m.\u001b[39msplits[\u001b[38;5;124m\"\u001b[39m\u001b[38;5;124mtrain\u001b[39m\u001b[38;5;124m\"\u001b[39m])\u001b[38;5;241m/\u001b[39m\u001b[38;5;241m/\u001b[39mbatch_size\n\u001b[0;32m---> 50\u001b[0m trained_params \u001b[38;5;241m=\u001b[39m \u001b[43mst\u001b[49m\u001b[38;5;241;43m.\u001b[39;49m\u001b[43mfit\u001b[49m\u001b[43m(\u001b[49m\n\u001b[1;32m     51\u001b[0m \u001b[43m    \u001b[49m\u001b[43mdata\u001b[49m\u001b[38;5;241;43m=\u001b[39;49m\u001b[43mdataset\u001b[49m\u001b[38;5;241;43m.\u001b[39;49m\u001b[43msplits\u001b[49m\u001b[43m[\u001b[49m\u001b[38;5;124;43m\"\u001b[39;49m\u001b[38;5;124;43mtrain\u001b[39;49m\u001b[38;5;124;43m\"\u001b[39;49m\u001b[43m]\u001b[49m\u001b[43m,\u001b[49m\n\u001b[1;32m     52\u001b[0m \u001b[43m    \u001b[49m\u001b[43mbatch_loss_fn\u001b[49m\u001b[38;5;241;43m=\u001b[39;49m\u001b[43mst\u001b[49m\u001b[38;5;241;43m.\u001b[39;49m\u001b[43mbatch_loss\u001b[49m\u001b[43m(\u001b[49m\u001b[43mloss_fn\u001b[49m\u001b[43m)\u001b[49m\u001b[43m,\u001b[49m\n\u001b[1;32m     53\u001b[0m \u001b[43m    \u001b[49m\u001b[43minit_vars\u001b[49m\u001b[38;5;241;43m=\u001b[39;49m\u001b[43minit_params\u001b[49m\u001b[43m,\u001b[49m\n\u001b[1;32m     54\u001b[0m \u001b[43m    \u001b[49m\u001b[43mrng_key\u001b[49m\u001b[38;5;241;43m=\u001b[39;49m\u001b[43mjax\u001b[49m\u001b[38;5;241;43m.\u001b[39;49m\u001b[43mrandom\u001b[49m\u001b[38;5;241;43m.\u001b[39;49m\u001b[43mPRNGKey\u001b[49m\u001b[43m(\u001b[49m\u001b[38;5;241;43m42\u001b[39;49m\u001b[43m)\u001b[49m\u001b[43m,\u001b[49m\n\u001b[1;32m     55\u001b[0m \u001b[43m    \u001b[49m\u001b[43moptimizer\u001b[49m\u001b[38;5;241;43m=\u001b[39;49m\u001b[43moptax\u001b[49m\u001b[38;5;241;43m.\u001b[39;49m\u001b[43madamw\u001b[49m\u001b[43m(\u001b[49m\u001b[43moptax\u001b[49m\u001b[38;5;241;43m.\u001b[39;49m\u001b[43mcosine_decay_schedule\u001b[49m\u001b[43m(\u001b[49m\u001b[38;5;241;43m3e-4\u001b[39;49m\u001b[43m,\u001b[49m\u001b[43m \u001b[49m\u001b[43miterations\u001b[49m\u001b[43m)\u001b[49m\u001b[43m)\u001b[49m\u001b[43m,\u001b[49m\n\u001b[1;32m     56\u001b[0m \u001b[43m    \u001b[49m\u001b[43mmax_epochs\u001b[49m\u001b[38;5;241;43m=\u001b[39;49m\u001b[43mepochs\u001b[49m\u001b[43m,\u001b[49m\n\u001b[1;32m     57\u001b[0m \u001b[43m    \u001b[49m\u001b[43mbatch_size\u001b[49m\u001b[38;5;241;43m=\u001b[39;49m\u001b[43mbatch_size\u001b[49m\u001b[43m,\u001b[49m\n\u001b[1;32m     58\u001b[0m \u001b[43m    \u001b[49m\u001b[43mhooks\u001b[49m\u001b[38;5;241;43m=\u001b[39;49m\u001b[43m[\u001b[49m\n\u001b[1;32m     59\u001b[0m \u001b[43m        \u001b[49m\u001b[43mst\u001b[49m\u001b[38;5;241;43m.\u001b[39;49m\u001b[43mevery_n_iterations\u001b[49m\u001b[43m(\u001b[49m\u001b[38;5;241;43m500\u001b[39;49m\u001b[43m,\u001b[49m\u001b[43m \u001b[49m\u001b[43mst\u001b[49m\u001b[38;5;241;43m.\u001b[39;49m\u001b[43mconsole_logger\u001b[49m\u001b[43m(\u001b[49m\u001b[43mprefix\u001b[49m\u001b[38;5;241;43m=\u001b[39;49m\u001b[38;5;124;43m\"\u001b[39;49m\u001b[38;5;124;43mtrain.\u001b[39;49m\u001b[38;5;124;43m\"\u001b[39;49m\u001b[43m,\u001b[49m\u001b[43m \u001b[49m\u001b[43mmetrics\u001b[49m\u001b[38;5;241;43m=\u001b[39;49m\u001b[38;5;28;43;01mTrue\u001b[39;49;00m\u001b[43m)\u001b[49m\u001b[43m)\u001b[49m\u001b[43m,\u001b[49m\n\u001b[1;32m     60\u001b[0m \u001b[43m        \u001b[49m\u001b[43mst\u001b[49m\u001b[38;5;241;43m.\u001b[39;49m\u001b[43mevery_epoch\u001b[49m\u001b[43m(\u001b[49m\u001b[43mst\u001b[49m\u001b[38;5;241;43m.\u001b[39;49m\u001b[43mvalidate\u001b[49m\u001b[43m(\u001b[49m\n\u001b[1;32m     61\u001b[0m \u001b[43m                \u001b[49m\u001b[43mdata\u001b[49m\u001b[38;5;241;43m=\u001b[39;49m\u001b[43mdataset\u001b[49m\u001b[38;5;241;43m.\u001b[39;49m\u001b[43msplits\u001b[49m\u001b[43m[\u001b[49m\u001b[38;5;124;43m\"\u001b[39;49m\u001b[38;5;124;43mtrain\u001b[39;49m\u001b[38;5;124;43m\"\u001b[39;49m\u001b[43m]\u001b[49m\u001b[43m,\u001b[49m\n\u001b[1;32m     62\u001b[0m \u001b[43m                \u001b[49m\u001b[43mbatch_size\u001b[49m\u001b[38;5;241;43m=\u001b[39;49m\u001b[43mbatch_size\u001b[49m\u001b[43m,\u001b[49m\n\u001b[1;32m     63\u001b[0m \u001b[43m                \u001b[49m\u001b[43mbatch_loss_fn\u001b[49m\u001b[38;5;241;43m=\u001b[39;49m\u001b[43mst\u001b[49m\u001b[38;5;241;43m.\u001b[39;49m\u001b[43mbatch_loss\u001b[49m\u001b[43m(\u001b[49m\u001b[43mcompute_metrics\u001b[49m\u001b[43m)\u001b[49m\u001b[43m,\u001b[49m\n\u001b[1;32m     64\u001b[0m \u001b[43m                \u001b[49m\u001b[43mlog_hooks\u001b[49m\u001b[38;5;241;43m=\u001b[39;49m\u001b[43m[\u001b[49m\u001b[43mst\u001b[49m\u001b[38;5;241;43m.\u001b[39;49m\u001b[43mconsole_logger\u001b[49m\u001b[43m(\u001b[49m\u001b[43mprefix\u001b[49m\u001b[38;5;241;43m=\u001b[39;49m\u001b[38;5;124;43m\"\u001b[39;49m\u001b[38;5;124;43mvalidation.\u001b[39;49m\u001b[38;5;124;43m\"\u001b[39;49m\u001b[43m)\u001b[49m\u001b[43m]\u001b[49m\n\u001b[1;32m     65\u001b[0m \u001b[43m            \u001b[49m\u001b[43m)\u001b[49m\u001b[43m,\u001b[49m\n\u001b[1;32m     66\u001b[0m \u001b[43m        \u001b[49m\u001b[43m)\u001b[49m\u001b[43m,\u001b[49m\n\u001b[1;32m     67\u001b[0m \u001b[43m        \u001b[49m\u001b[43mst\u001b[49m\u001b[38;5;241;43m.\u001b[39;49m\u001b[43mevery_n_epochs\u001b[49m\u001b[43m(\u001b[49m\u001b[38;5;241;43m2\u001b[39;49m\u001b[43m,\u001b[49m\n\u001b[1;32m     68\u001b[0m \u001b[43m            \u001b[49m\u001b[43mst\u001b[49m\u001b[38;5;241;43m.\u001b[39;49m\u001b[43mipython\u001b[49m\u001b[38;5;241;43m.\u001b[39;49m\u001b[43mdisplay_logger\u001b[49m\u001b[43m(\u001b[49m\u001b[43mgenerate_hook\u001b[49m\u001b[43m)\u001b[49m\n\u001b[1;32m     69\u001b[0m \u001b[43m        \u001b[49m\u001b[43m)\u001b[49m\n\u001b[1;32m     70\u001b[0m \u001b[43m    \u001b[49m\u001b[43m]\u001b[49m\n\u001b[1;32m     71\u001b[0m \u001b[43m)\u001b[49m\n",
-      "File \u001b[0;32m~/Documents/code/barrier-imitation-learning/stanza/src/stanza/train/__init__.py:196\u001b[0m, in \u001b[0;36mfit\u001b[0;34m(data, rng_key, optimizer, batch_loss_fn, init_vars, init_opt_state, donate_init_vars, donate_init_opt_state, max_epochs, max_iterations, batch_size, hooks, trace_dir)\u001b[0m\n\u001b[1;32m    194\u001b[0m     cmd \u001b[38;5;241m=\u001b[39m \u001b[38;5;124m\"\u001b[39m\u001b[38;5;124mps aux|grep wandb|grep -v grep | awk \u001b[39m\u001b[38;5;124m'\u001b[39m\u001b[38;5;130;01m\\'\u001b[39;00m\u001b[38;5;124m'\u001b[39m\u001b[38;5;124m{\u001b[39m\u001b[38;5;124mprint $2}\u001b[39m\u001b[38;5;124m'\u001b[39m\u001b[38;5;130;01m\\'\u001b[39;00m\u001b[38;5;124m'\u001b[39m\u001b[38;5;124m|xargs kill -9\u001b[39m\u001b[38;5;124m\"\u001b[39m\n\u001b[1;32m    195\u001b[0m     os\u001b[38;5;241m.\u001b[39msystem(cmd)\n\u001b[0;32m--> 196\u001b[0m     \u001b[38;5;28;01mraise\u001b[39;00m \u001b[38;5;167;01mKeyboardInterrupt\u001b[39;00m\n\u001b[1;32m    197\u001b[0m \u001b[38;5;28;01mfinally\u001b[39;00m:\n\u001b[1;32m    198\u001b[0m     \u001b[38;5;28;01mif\u001b[39;00m trace_dir \u001b[38;5;129;01mis\u001b[39;00m \u001b[38;5;129;01mnot\u001b[39;00m \u001b[38;5;28;01mNone\u001b[39;00m:\n",
-      "\u001b[0;31mKeyboardInterrupt\u001b[0m: "
-     ]
->>>>>>> 8ab7ca73
+       "version_major": 2,
+       "version_minor": 0
+      },
+      "text/plain": [
+       "HBox(children=(HTML(value='<style>\\n.cell-output-ipywidget-background {\\n    background-color: transparent !im…"
+      ]
+     },
+     "metadata": {},
+     "output_type": "display_data"
     }
    ],
    "source": [
@@ -286,7 +222,7 @@
    "name": "python",
    "nbconvert_exporter": "python",
    "pygments_lexer": "ipython3",
-   "version": "3.10.13"
+   "version": "3.10.12"
   }
  },
  "nbformat": 4,
