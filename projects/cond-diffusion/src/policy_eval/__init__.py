--- conflicted
+++ resolved
@@ -64,11 +64,7 @@
         
         dataset = config.get("dataset", str, default=None)
         if dataset.startswith("pusht"):
-<<<<<<< HEAD
-            defaults = replace(defaults, dataset=dataset, action_config=PushTAgentPos())
-=======
             defaults = replace(defaults, action_config=PushTAgentPos(), dataset=dataset)
->>>>>>> a1d14508
         elif dataset.startswith("robomimic"):
             defaults = replace(defaults, action_config=ManipulationTaskEEFPose(), dataset=dataset)
         else:
