from foundry import core as F
from foundry import numpy as jnp
from foundry import graphics

import foundry.util.serialize
import foundry.random
import foundry.train.reporting
import foundry.train.wandb
import foundry.datasets.env
import wandb

from foundry.data.sequence import Chunk
from foundry.datasets.core import DatasetRegistry
from foundry.core.dataclasses import dataclass
from foundry.core.typing import Array
from foundry.core import tree
from foundry.random import PRNGSequence
from foundry.env.core import (
    Environment, ObserveConfig,
    ImageActionsRender
)
from foundry.train.reporting import Video

from foundry.env.mujoco.robosuite import EEfPose
from foundry.env.mujoco.pusht import PushTAgentPos

from .methods.behavior_cloning import BCConfig
from .methods.diffusion_estimator import EstimatorConfig
from .methods.diffusion_policy import DPConfig
from .methods.nearest_neighbor import NearestConfig

from .common import DataConfig, Inputs, MethodConfig

from functools import partial

import functools
import boto3
import logging

logger = logging.getLogger(__name__)

@dataclass
class Config:
    seed: int = 42
    # these get mixed into the "master" seed
    train_seed: int = 42
    eval_seed: int = 42

    # Dataset configuration
    dataset : str = "pusht/chi" # "robomimic/pickplace/can/ph"
    env_type : str = "positional"
    train_trajectories : int | None = None
    test_trajectories : int | None = None
    validation_trajectories : int | None = None
    obs_length: int = 2
    action_length: int = 16

    # if evluate is set, contains a url
    # to the policy to evaluate
    method : str = "diffusion_policy"
    evaluate: str | None = None

    bucket_url : str | None = "s3://wandb-data"

    render_trajectories : int | None = None

<<<<<<< HEAD

=======
>>>>>>> 6335770a
    timesteps: int = 400

    render_width : int = 128
    render_height : int = 128

    bc : BCConfig = BCConfig()
    estimator : EstimatorConfig = EstimatorConfig()
    dp: DPConfig = DPConfig()
    nearest: NearestConfig = NearestConfig()

    @property
    def method_config(self) -> MethodConfig:
        match self.method:
            case "bc": return self.bc
            case "estimator": return self.estimator
            case "diffusion_policy": return self.dp
            case "nearest": return self.nearest
            case _: raise ValueError(f"Unknown method: {self.method}")
    
    @property
    def data_config(self) -> DataConfig:
        return DataConfig(
            dataset=self.dataset,
            env_type=self.env_type,
            train_trajectories=self.train_trajectories,
            test_trajectories=self.test_trajectories,
            validation_trajectories=self.validation_trajectories,
            obs_length=self.obs_length,
            action_length=self.action_length
        )

@F.jit
def policy_rollout(env, T, x0, rng_key, policy):
    r_policy, r_env = foundry.random.split(rng_key)
    rollout = foundry.policy.rollout(
        env.step, x0,
        policy, observe=env.observe,
        model_rng_key=r_env,
        policy_rng_key=r_policy,
        length=T,
        last_action=True
    )
    pre_states, actions, post_states = (
        tree.map(lambda x: x[:-1], rollout.states),
        tree.map(lambda x: x[:-1], rollout.actions),
        tree.map(lambda x: x[1:], rollout.states)
    )
    rewards = F.vmap(env.reward)(
        pre_states, actions, post_states
    )
    # max over time for the rewards
    reward = jnp.max(rewards, axis=0)
    return rollout, reward

@F.jit
def render_video(env, render_width, 
                render_height, rollout):
    states = rollout.states
    actions = rollout.info
    return F.vmap(env.render)(states, ImageActionsRender(
        render_width, render_height,
        actions=actions
    ))

@F.jit
def validate(env, T, render_width, render_height,
                num_videos, x0s, rng_key, policy) -> tuple[Array, Video] | Array:
    rollout_fn = partial(policy_rollout, env, T, policy=policy) 
    render_fn = partial(render_video, env, 
        render_width, render_height
    )
    N = tree.axis_size(x0s, 0)
    rngs = foundry.random.split(rng_key, N)

    rollouts, rewards = F.vmap(rollout_fn)(x0s, rngs)

    if num_videos is None:
        return rewards
    # render the videos
    video_rollouts = tree.map(
        lambda x: x[:num_videos], rollouts
    )
    import jax.lax
    videos = jax.lax.map(render_fn, video_rollouts)
    # vmap over the frames axis
    videos = F.vmap(graphics.image_grid, in_axes=1, out_axes=0)(videos)
    return rewards, Video(videos, fps=10)

def relative_action(obs_config : ObserveConfig,
                    state, action):
    if isinstance(obs_config, EEfPose):
        pass
    elif isinstance(obs_config, PushTAgentPos):
        pass
    else:
        raise ValueError(f"Unsupported obs_config {obs_config}")

def absolute_action(obs_config : ObserveConfig,
                    state, relative_action):
    if isinstance(obs_config, EEfPose):
        pass
    elif isinstance(obs_config, PushTAgentPos):
        pass
    else:
        raise ValueError(f"Unsupported obs_config {obs_config}")



def run(config: Config):
    logging.getLogger("policy_eval").setLevel(logging.DEBUG)
    logger.info(f"Running {config}")
    # ---- set up the random number generators ----

    # split the master RNG into train, eval
    train_key, eval_key = foundry.random.split(foundry.random.key(config.seed))

    # fold in the seeds for the train, eval
    train_key = foundry.random.fold_in(train_key, config.train_seed)
    eval_key = foundry.random.fold_in(eval_key, config.eval_seed)

    # ---- set up the training data -----
    env, splits = config.data_config.load({"validation"})
    validation_data = splits["validation"].as_pytree()
    N_validation = tree.axis_size(validation_data, 0)

    # validation trajectories
    validate_fn = functools.partial(
        validate, env, config.timesteps,
        config.render_width, config.render_height,
        None, validation_data
    )
    num_render_trajectories = (
        config.render_trajectories 
        if config.render_trajectories is not None else
        min(4, N_validation)
    )
    logger.info(f"Rendering {num_render_trajectories} trajectories")
    validate_render_fn = functools.partial(
        validate, env, config.timesteps,
        config.render_width, config.render_height,
        num_render_trajectories, validation_data
    )
    method : MethodConfig = config.method_config

    if config.evaluate:
        pass
    else:
        wandb_run = wandb.init(project="policy-eval", config=config)
        logger.info(f"Logging to {wandb_run.url}")
        inputs = Inputs(
            wandb_run=wandb_run,
            timesteps=config.timesteps,
            rng=PRNGSequence(train_key),
            env=env,
            bucket_url=f"{config.bucket_url}/{wandb_run.id}",
            data=config.data_config,
            validate=validate_fn,
            validate_render=validate_render_fn,
        )
        final_result = method.run(inputs)
        final_policy = final_result.create_policy()

        logger.info("Running validation for final policy...")
        rewards, video = validate_render_fn(eval_key, final_policy)
        mean_reward = jnp.mean(rewards)
        std_reward = jnp.std(rewards)
        q = jnp.array([0, 10, 20, 25, 30, 40, 50, 60, 70, 75, 80, 90, 100])
        quantiles = jnp.percentile(rewards, q) 
        outputs = {
            "reward_mean": mean_reward,
            "reward_std": std_reward,
            "reward_quant": {
                f"{q:03}": v for (q, v) in zip(q, quantiles)
            },
            "final_validation_demonstrations": video
        }
        metrics, reportables = foundry.train.reporting.as_log_dict(outputs)
        for k, v in metrics.items():
            logger.info(f"{k}: {v}")
        wandb_run.summary.update(metrics)
        wandb_run.log({
            k: foundry.train.wandb.map_reportable(v)
            for (k,v) in reportables.items()
        })
        if inputs.bucket_url is not None:
            final_result_url = f"{inputs.bucket_url}/final_result.zarr"
            final_result.save_s3(final_result_url)
            artifact = wandb.Artifact(f"final_result", type="policy")
            artifact.add_reference(final_result_url)
            wandb_run.log_artifact(artifact)

        wandb_run.finish()<|MERGE_RESOLUTION|>--- conflicted
+++ resolved
@@ -64,10 +64,6 @@
 
     render_trajectories : int | None = None
 
-<<<<<<< HEAD
-
-=======
->>>>>>> 6335770a
     timesteps: int = 400
 
     render_width : int = 128
