--- conflicted
+++ resolved
@@ -8,18 +8,12 @@
 def key_or_seed(key_or_seed):
     if isinstance(key_or_seed, int):
         key_or_seed = jax.random.PRNGKey(key_or_seed)
-<<<<<<< HEAD
-    elif (hasattr(key_or_seed, "shape") and (not key_or_seed.shape) and
-            hasattr(key_or_seed, "dtype") and key_or_seed.dtype == jnp.int32):
-        key_or_seed = jax.random.PRNGKey(key_or_seed)
-=======
     elif (hasattr(key_or_seed, "shape") and
             hasattr(key_or_seed, "dtype") and \
             key_or_seed.dtype == jnp.uint32):
         key_or_seed = key_or_seed
     else:
         raise ValueError("Not key or seed!")
->>>>>>> 54a66a4a
     return key_or_seed
 
 class PRNGSequence:
